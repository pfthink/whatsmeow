package whatsapp

import (
	"crypto/hmac"
	"crypto/rand"
	"crypto/sha256"
	"encoding/base64"
	"encoding/json"
	"fmt"
	"sync/atomic"
	"time"

	"github.com/pkg/errors"

	"github.com/Rhymen/go-whatsapp/crypto/cbc"
	"github.com/Rhymen/go-whatsapp/crypto/curve25519"
	"github.com/Rhymen/go-whatsapp/crypto/hkdf"
)

//represents the WhatsAppWeb client version
var waVersion = []int{0, 3, 3324}

/*
Session contains session individual information. To be able to resume the connection without scanning the qr code
every time you should save the Session returned by Login and use RestoreWithSession the next time you want to login.
Every successful created connection returns a new Session. The Session(ClientToken, ServerToken) is altered after
every re-login and should be saved every time.
*/
type Session struct {
	ClientId    string
	ClientToken string
	ServerToken string
	EncKey      []byte
	MacKey      []byte
	Wid         string
}

type Info struct {
	Battery   int
	Platform  string
	Connected bool
	Pushname  string
	Wid       string
	Lc        string
	Phone     *PhoneInfo
	Plugged   bool
	Tos       int
	Lg        string
	Is24h     bool
}

type PhoneInfo struct {
	Mcc                string
	Mnc                string
	OsVersion          string
	DeviceManufacturer string
	DeviceModel        string
	OsBuildNumber      string
	WaVersion          string
}

func newInfoFromReq(info map[string]interface{}) *Info {
	phoneInfo := info["phone"].(map[string]interface{})

	ret := &Info{
		Battery:   int(info["battery"].(float64)),
		Platform:  info["platform"].(string),
		Connected: info["connected"].(bool),
		Pushname:  info["pushname"].(string),
		Wid:       info["wid"].(string),
		Lc:        info["lc"].(string),
		Phone: &PhoneInfo{
			phoneInfo["mcc"].(string),
			phoneInfo["mnc"].(string),
			phoneInfo["os_version"].(string),
			phoneInfo["device_manufacturer"].(string),
			phoneInfo["device_model"].(string),
			phoneInfo["os_build_number"].(string),
			phoneInfo["wa_version"].(string),
		},
		Plugged: info["plugged"].(bool),
		Lg:      info["lg"].(string),
		Tos:     int(info["tos"].(float64)),
	}

	if is24h, ok := info["is24h"]; ok {
		ret.Is24h = is24h.(bool)
	}

	return ret
}

/*
SetClientName sets the long and short client names that are sent to WhatsApp when logging in and displayed in the
WhatsApp Web device list. As the values are only sent when logging in, changing them after logging in is not possible.
*/
func (wac *Conn) SetClientName(long, short string) error {
	if wac.session != nil && (wac.session.EncKey != nil || wac.session.MacKey != nil) {
		return fmt.Errorf("cannot change client name after logging in")
	}
	wac.longClientName, wac.shortClientName = long, short
	return nil
}

/*
SetClientVersion sets WhatsApp client version
Default value is 0.3.3324
*/
func (wac *Conn) SetClientVersion(major int, minor int, patch int) {
	waVersion = []int{major, minor, patch}
}

/*
Login is the function that creates a new whatsapp session and logs you in. If you do not want to scan the qr code
every time, you should save the returned session and use RestoreWithSession the next time. Login takes a writable channel
as an parameter. This channel is used to push the data represented by the qr code back to the user. The received data
should be displayed as an qr code in a way you prefer. To print a qr code to console you can use:
github.com/Baozisoftware/qrcode-terminal-go Example login procedure:
	wac, err := whatsapp.NewConn(5 * time.Second)
	if err != nil {
		panic(err)
	}

	qr := make(chan string)
	go func() {
		terminal := qrcodeTerminal.New()
		terminal.Get(<-qr).Print()
	}()

	session, err := wac.Login(qr)
	if err != nil {
		fmt.Fprintf(os.Stderr, "error during login: %v\n", err)
	}
	fmt.Printf("login successful, session: %v\n", session)
*/
func (wac *Conn) Login(qrChan chan<- string) (Session, error) {
	session := Session{}
	//Makes sure that only a single Login or Restore can happen at the same time
	if !atomic.CompareAndSwapUint32(&wac.sessionLock, 0, 1) {
		return session, ErrLoginInProgress
	}
	defer atomic.StoreUint32(&wac.sessionLock, 0)

	if wac.loggedIn {
		return session, ErrAlreadyLoggedIn
	}

	if err := wac.connect(); err != nil && err != ErrAlreadyConnected {
		return session, err
	}

	//logged in?!?
	if wac.session != nil && (wac.session.EncKey != nil || wac.session.MacKey != nil) {
		return session, fmt.Errorf("already logged in")
	}

	clientId := make([]byte, 16)
	_, err := rand.Read(clientId)
	if err != nil {
		return session, fmt.Errorf("error creating random ClientId: %v", err)
	}

	session.ClientId = base64.StdEncoding.EncodeToString(clientId)
<<<<<<< HEAD
	//oldVersion=8691
	login := []interface{}{"admin", "init", []int{0, 3, 2846}, []string{wac.longClientName, wac.shortClientName}, session.ClientId, true}
=======
	login := []interface{}{"admin", "init", waVersion, []string{wac.longClientName, wac.shortClientName}, session.ClientId, true}
>>>>>>> fcfd0abb
	loginChan, err := wac.writeJson(login)
	if err != nil {
		return session, fmt.Errorf("error writing login: %v\n", err)
	}

	var r string
	select {
	case r = <-loginChan:
	case <-time.After(wac.msgTimeout):
		return session, fmt.Errorf("login connection timed out")
	}

	var resp map[string]interface{}
	if err = json.Unmarshal([]byte(r), &resp); err != nil {
		return session, fmt.Errorf("error decoding login resp: %v\n", err)
	}

	ref := resp["ref"].(string)

	priv, pub, err := curve25519.GenerateKey()
	if err != nil {
		return session, fmt.Errorf("error generating keys: %v\n", err)
	}

	//listener for Login response
	s1 := make(chan string, 1)
	wac.listener.Lock()
	wac.listener.m["s1"] = s1
	wac.listener.Unlock()

	qrChan <- fmt.Sprintf("%v,%v,%v", ref, base64.StdEncoding.EncodeToString(pub[:]), session.ClientId)

	var resp2 []interface{}
	select {
	case r1 := <-s1:
		wac.loginSessionLock.Lock()
		defer wac.loginSessionLock.Unlock()
		if err := json.Unmarshal([]byte(r1), &resp2); err != nil {
			return session, fmt.Errorf("error decoding qr code resp: %v", err)
		}
	case <-time.After(time.Duration(resp["ttl"].(float64)) * time.Millisecond):
		return session, fmt.Errorf("qr code scan timed out")
	}

	info := resp2[1].(map[string]interface{})

	wac.Info = newInfoFromReq(info)

	session.ClientToken = info["clientToken"].(string)
	session.ServerToken = info["serverToken"].(string)
	session.Wid = info["wid"].(string)
	s := info["secret"].(string)
	decodedSecret, err := base64.StdEncoding.DecodeString(s)
	if err != nil {
		return session, fmt.Errorf("error decoding secret: %v", err)
	}

	var pubKey [32]byte
	copy(pubKey[:], decodedSecret[:32])

	sharedSecret := curve25519.GenerateSharedSecret(*priv, pubKey)

	hash := sha256.New

	nullKey := make([]byte, 32)
	h := hmac.New(hash, nullKey)
	h.Write(sharedSecret)

	sharedSecretExtended, err := hkdf.Expand(h.Sum(nil), 80, "")
	if err != nil {
		return session, fmt.Errorf("hkdf error: %v", err)
	}

	//login validation
	checkSecret := make([]byte, 112)
	copy(checkSecret[:32], decodedSecret[:32])
	copy(checkSecret[32:], decodedSecret[64:])
	h2 := hmac.New(hash, sharedSecretExtended[32:64])
	h2.Write(checkSecret)
	if !hmac.Equal(h2.Sum(nil), decodedSecret[32:64]) {
		return session, fmt.Errorf("abort login")
	}

	keysEncrypted := make([]byte, 96)
	copy(keysEncrypted[:16], sharedSecretExtended[64:])
	copy(keysEncrypted[16:], decodedSecret[64:])

	keyDecrypted, err := cbc.Decrypt(sharedSecretExtended[:32], nil, keysEncrypted)
	if err != nil {
		return session, fmt.Errorf("error decryptAes: %v", err)
	}

	session.EncKey = keyDecrypted[:32]
	session.MacKey = keyDecrypted[32:64]
	wac.session = &session
	wac.loggedIn = true

	return session, nil
}

//TODO: GoDoc
/*
Basically the old RestoreSession functionality
*/
func (wac *Conn) RestoreWithSession(session Session) (_ Session, err error) {
	if wac.loggedIn {
		return Session{}, ErrAlreadyLoggedIn
	}
	old := wac.session
	defer func() {
		if err != nil {
			wac.session = old
		}
	}()
	wac.session = &session

	if err = wac.Restore(); err != nil {
		wac.session = nil
		return Session{}, err
	}
	return *wac.session, nil
}

/*//TODO: GoDoc
RestoreWithSession is the function that restores a given session. It will try to reestablish the connection to the
WhatsAppWeb servers with the provided session. If it succeeds it will return a new session. This new session has to be
saved because the Client and Server-Token will change after every login. Logging in with old tokens is possible, but not
suggested. If so, a challenge has to be resolved which is just another possible point of failure.
*/
func (wac *Conn) Restore() error {
	//Makes sure that only a single Login or Restore can happen at the same time
	if !atomic.CompareAndSwapUint32(&wac.sessionLock, 0, 1) {
		return ErrLoginInProgress
	}
	defer atomic.StoreUint32(&wac.sessionLock, 0)

	if wac.session == nil {
		return ErrInvalidSession
	}

	if err := wac.connect(); err != nil && err != ErrAlreadyConnected {
		return err
	}

	if wac.loggedIn {
		return ErrAlreadyLoggedIn
	}

	//listener for Conn or challenge; s1 is not allowed to drop
	s1 := make(chan string, 1)
	wac.listener.Lock()
	wac.listener.m["s1"] = s1
	wac.listener.Unlock()

	//admin init
<<<<<<< HEAD
	init := []interface{}{"admin", "init", []int{0, 3, 2846}, []string{wac.longClientName, wac.shortClientName}, wac.session.ClientId, true}
=======
	init := []interface{}{"admin", "init", waVersion, []string{wac.longClientName, wac.shortClientName}, wac.session.ClientId, true}
>>>>>>> fcfd0abb
	initChan, err := wac.writeJson(init)
	if err != nil {
		return fmt.Errorf("error writing admin init: %v\n", err)
	}

	//admin login with takeover
	login := []interface{}{"admin", "login", wac.session.ClientToken, wac.session.ServerToken, wac.session.ClientId, "takeover"}
	loginChan, err := wac.writeJson(login)
	if err != nil {
		return fmt.Errorf("error writing admin login: %v\n", err)
	}

	select {
	case r := <-initChan:
		var resp map[string]interface{}
		if err = json.Unmarshal([]byte(r), &resp); err != nil {
			return fmt.Errorf("error decoding login connResp: %v\n", err)
		}

		if int(resp["status"].(float64)) != 200 {
			return fmt.Errorf("init responded with %d", resp["status"])
		}
	case <-time.After(wac.msgTimeout):
		return fmt.Errorf("restore session init timed out")
	}

	//wait for s1
	var connResp []interface{}
	select {
	case r1 := <-s1:
		if err := json.Unmarshal([]byte(r1), &connResp); err != nil {
			return fmt.Errorf("error decoding s1 message: %v\n", err)
		}
	case <-time.After(wac.msgTimeout):

		//check for an error message
		select {
		case r := <-loginChan:
			var resp map[string]interface{}
			if err = json.Unmarshal([]byte(r), &resp); err != nil {
				return fmt.Errorf("error decoding login connResp: %v\n", err)
			}
			if int(resp["status"].(float64)) != 200 {
				return errors.Wrap(wac.getAdminLoginResponseError(resp), "admin login errored")
			}
		default:
			// not even an error message – assume timeout
			return fmt.Errorf("restore session connection timed out")
		}
	}

	//check if challenge is present
	if len(connResp) == 2 && connResp[0] == "Cmd" && connResp[1].(map[string]interface{})["type"] == "challenge" {
		s2 := make(chan string, 1)
		wac.listener.Lock()
		wac.listener.m["s2"] = s2
		wac.listener.Unlock()

		if err := wac.resolveChallenge(connResp[1].(map[string]interface{})["challenge"].(string)); err != nil {
			return fmt.Errorf("error resolving challenge: %v\n", err)
		}

		select {
		case r := <-s2:
			if err := json.Unmarshal([]byte(r), &connResp); err != nil {
				return fmt.Errorf("error decoding s2 message: %v\n", err)
			}
		case <-time.After(wac.msgTimeout):
			return fmt.Errorf("restore session challenge timed out")
		}
	}

	//check for login 200 --> login success
	select {
	case r := <-loginChan:
		var resp map[string]interface{}
		if err = json.Unmarshal([]byte(r), &resp); err != nil {
			return fmt.Errorf("error decoding login connResp: %v\n", err)
		}

		if int(resp["status"].(float64)) != 200 {
			return errors.Wrap(wac.getAdminLoginResponseError(resp), "admin login errored")
		}
	case <-time.After(wac.msgTimeout):
		return fmt.Errorf("restore session login timed out")
	}

	info := connResp[1].(map[string]interface{})

	wac.Info = newInfoFromReq(info)

	//set new tokens
	wac.session.ClientToken = info["clientToken"].(string)
	wac.session.ServerToken = info["serverToken"].(string)
	wac.session.Wid = info["wid"].(string)
	wac.loggedIn = true

	return nil
}

func (wac *Conn) getAdminLoginResponseError(resp map[string]interface{}) error {
	status := int(resp["status"].(float64))
	switch status {
	case 400:
		return ErrBadRequest
	case 401:
		return ErrUnpaired
	case 403:
		tos := int(resp["tos"].(float64))
		return errors.WithMessagef(ErrAccessDenied, "tos: %d", tos)
	case 405:
		return ErrLoggedIn
	case 409:
		return ErrReplaced
	}
	return fmt.Errorf("%d (unknown error)", status)
}

func (wac *Conn) resolveChallenge(challenge string) error {
	decoded, err := base64.StdEncoding.DecodeString(challenge)
	if err != nil {
		return err
	}

	h2 := hmac.New(sha256.New, wac.session.MacKey)
	h2.Write([]byte(decoded))

	ch := []interface{}{"admin", "challenge", base64.StdEncoding.EncodeToString(h2.Sum(nil)), wac.session.ServerToken, wac.session.ClientId}
	challengeChan, err := wac.writeJson(ch)
	if err != nil {
		return fmt.Errorf("error writing challenge: %v\n", err)
	}

	select {
	case r := <-challengeChan:
		var resp map[string]interface{}
		if err := json.Unmarshal([]byte(r), &resp); err != nil {
			return fmt.Errorf("error decoding login resp: %v\n", err)
		}
		if int(resp["status"].(float64)) != 200 {
			return fmt.Errorf("challenge responded with %d\n", resp["status"])
		}
	case <-time.After(wac.msgTimeout):
		return fmt.Errorf("connection timed out")
	}

	return nil
}

/*
Logout is the function to logout from a WhatsApp session. Logging out means invalidating the current session.
The session can not be resumed and will disappear on your phone in the WhatsAppWeb client list.
*/
func (wac *Conn) Logout() error {
	login := []interface{}{"admin", "Conn", "disconnect"}
	_, err := wac.writeJson(login)
	if err != nil {
		return fmt.Errorf("error writing logout: %v\n", err)
	}

	return nil
}<|MERGE_RESOLUTION|>--- conflicted
+++ resolved
@@ -161,12 +161,7 @@
 	}
 
 	session.ClientId = base64.StdEncoding.EncodeToString(clientId)
-<<<<<<< HEAD
-	//oldVersion=8691
-	login := []interface{}{"admin", "init", []int{0, 3, 2846}, []string{wac.longClientName, wac.shortClientName}, session.ClientId, true}
-=======
 	login := []interface{}{"admin", "init", waVersion, []string{wac.longClientName, wac.shortClientName}, session.ClientId, true}
->>>>>>> fcfd0abb
 	loginChan, err := wac.writeJson(login)
 	if err != nil {
 		return session, fmt.Errorf("error writing login: %v\n", err)
@@ -322,11 +317,7 @@
 	wac.listener.Unlock()
 
 	//admin init
-<<<<<<< HEAD
-	init := []interface{}{"admin", "init", []int{0, 3, 2846}, []string{wac.longClientName, wac.shortClientName}, wac.session.ClientId, true}
-=======
 	init := []interface{}{"admin", "init", waVersion, []string{wac.longClientName, wac.shortClientName}, wac.session.ClientId, true}
->>>>>>> fcfd0abb
 	initChan, err := wac.writeJson(init)
 	if err != nil {
 		return fmt.Errorf("error writing admin init: %v\n", err)
