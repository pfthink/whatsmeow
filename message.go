--- conflicted
+++ resolved
@@ -176,21 +176,13 @@
 }
 
 func (m *ImageMessage) Download() ([]byte, error) {
-<<<<<<< HEAD
 	fmt.Printf("fileEncSha256: %s\n", base64.StdEncoding.EncodeToString(m.fileEncSha256))
 	return download(m.url, m.mediaKey, IMAGE, int(m.fileLength))
-=======
-	return download(m.url, m.mediaKey, image, int(m.fileLength))
->>>>>>> 529e90b3
 }
 
 func (m *ImageMessage) Upload(data []byte, wac *conn) error {
 	var err error
-<<<<<<< HEAD
 	m.url, m.mediaKey, m.fileEncSha256, m.fileSha256, m.fileLength, err = wac.upload(data, IMAGE)
-=======
-	m.url, m.mediaKey, m.fileEncSha256, m.fileSha256, m.fileLength, err = upload(data, image)
->>>>>>> 529e90b3
 	if err != nil {
 		return err
 	}
@@ -250,11 +242,7 @@
 
 func (m *VideoMessage) Upload(data []byte) error {
 	var err error
-<<<<<<< HEAD
 	//m.url, m.mediaKey, m.fileEncSha256, m.fileSha256, m.fileLength, err = upload(data, VIDEO)
-=======
-	m.url, m.mediaKey, m.fileEncSha256, m.fileSha256, m.fileLength, err = upload(data, video)
->>>>>>> 529e90b3
 	if err != nil {
 		return err
 	}
@@ -308,11 +296,7 @@
 
 func (m *AudioMessage) Upload(data []byte) error {
 	var err error
-<<<<<<< HEAD
 	//m.url, m.mediaKey, m.fileEncSha256, m.fileSha256, m.fileLength, err = upload(data, AUDIO)
-=======
-	m.url, m.mediaKey, m.fileEncSha256, m.fileSha256, m.fileLength, err = upload(data, audio)
->>>>>>> 529e90b3
 	if err != nil {
 		return err
 	}
@@ -372,11 +356,7 @@
 
 func (m *DocumentMessage) Upload(data []byte) error {
 	var err error
-<<<<<<< HEAD
 	//m.url, m.mediaKey, m.fileEncSha256, m.fileSha256, m.fileLength, err = upload(data, DOCUMENT)
-=======
-	m.url, m.mediaKey, m.fileEncSha256, m.fileSha256, m.fileLength, err = upload(data, document)
->>>>>>> 529e90b3
 	if err != nil {
 		return err
 	}
